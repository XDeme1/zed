--- conflicted
+++ resolved
@@ -89,96 +89,6 @@
         FormatBuffersResponse format_buffers_response = 70;
         GetCompletions get_completions = 71;
         GetCompletionsResponse get_completions_response = 72;
-<<<<<<< HEAD
-        ApplyCompletionAdditionalEdits apply_completion_additional_edits = 73;
-        ApplyCompletionAdditionalEditsResponse apply_completion_additional_edits_response = 74;
-        GetCodeActions get_code_actions = 75;
-        GetCodeActionsResponse get_code_actions_response = 76;
-        GetHover get_hover = 77;
-        GetHoverResponse get_hover_response = 78;
-        ApplyCodeAction apply_code_action = 79;
-        ApplyCodeActionResponse apply_code_action_response = 80;
-        PrepareRename prepare_rename = 81;
-        PrepareRenameResponse prepare_rename_response = 82;
-        PerformRename perform_rename = 83;
-        PerformRenameResponse perform_rename_response = 84;
-        SearchProject search_project = 85;
-        SearchProjectResponse search_project_response = 86;
-
-        UpdateContacts update_contacts = 87;
-        UpdateInviteInfo update_invite_info = 88;
-        ShowContacts show_contacts = 89;
-
-        GetUsers get_users = 90;
-        FuzzySearchUsers fuzzy_search_users = 91;
-        UsersResponse users_response = 92;
-        RequestContact request_contact = 93;
-        RespondToContactRequest respond_to_contact_request = 94;
-        RemoveContact remove_contact = 95;
-
-        Follow follow = 96;
-        FollowResponse follow_response = 97;
-        UpdateFollowers update_followers = 98;
-        Unfollow unfollow = 99;
-        GetPrivateUserInfo get_private_user_info = 100;
-        GetPrivateUserInfoResponse get_private_user_info_response = 101;
-        UpdateDiffBase update_diff_base = 102;
-
-        OnTypeFormatting on_type_formatting = 103;
-        OnTypeFormattingResponse on_type_formatting_response = 104;
-
-        UpdateWorktreeSettings update_worktree_settings = 105;
-
-        InlayHints inlay_hints = 106;
-        InlayHintsResponse inlay_hints_response = 107;
-        ResolveInlayHint resolve_inlay_hint = 108;
-        ResolveInlayHintResponse resolve_inlay_hint_response = 109;
-        RefreshInlayHints refresh_inlay_hints = 110;
-
-        CreateChannel create_channel = 111;
-        CreateChannelResponse create_channel_response = 112;
-        InviteChannelMember invite_channel_member = 113;
-        RemoveChannelMember remove_channel_member = 114;
-        RespondToChannelInvite respond_to_channel_invite = 115;
-        UpdateChannels update_channels = 116;
-        JoinChannel join_channel = 117;
-        DeleteChannel delete_channel = 118;
-        GetChannelMembers get_channel_members = 119;
-        GetChannelMembersResponse get_channel_members_response = 120;
-        SetChannelMemberAdmin set_channel_member_admin = 121;
-        RenameChannel rename_channel = 122;
-        RenameChannelResponse rename_channel_response = 123;
-
-        JoinChannelBuffer join_channel_buffer = 124;
-        JoinChannelBufferResponse join_channel_buffer_response = 125;
-        UpdateChannelBuffer update_channel_buffer = 126;
-        LeaveChannelBuffer leave_channel_buffer = 127;
-        UpdateChannelBufferCollaborators update_channel_buffer_collaborators = 128;
-        RejoinChannelBuffers rejoin_channel_buffers = 129;
-        RejoinChannelBuffersResponse rejoin_channel_buffers_response = 130;
-        AckBufferOperation ack_buffer_operation = 131;
-
-        JoinChannelChat join_channel_chat = 132;
-        JoinChannelChatResponse join_channel_chat_response = 133;
-        LeaveChannelChat leave_channel_chat = 134;
-        SendChannelMessage send_channel_message = 135;
-        SendChannelMessageResponse send_channel_message_response = 136;
-        ChannelMessageSent channel_message_sent = 137;
-        GetChannelMessages get_channel_messages = 138;
-        GetChannelMessagesResponse get_channel_messages_response = 139;
-        RemoveChannelMessage remove_channel_message = 140;
-        AckChannelMessage ack_channel_message = 141;
-        GetChannelMessagesById get_channel_messages_by_id = 142;
-
-        LinkChannel link_channel = 143;
-        UnlinkChannel unlink_channel = 144;
-        MoveChannel move_channel = 145;
-
-        NewNotification new_notification = 146;
-        GetNotifications get_notifications = 147;
-        GetNotificationsResponse get_notifications_response = 148; // Current max
-
-=======
         ResolveCompletionDocumentation resolve_completion_documentation = 73;
         ResolveCompletionDocumentationResponse resolve_completion_documentation_response = 74;
         ApplyCompletionAdditionalEdits apply_completion_additional_edits = 75;
@@ -247,23 +157,27 @@
         UpdateChannelBufferCollaborators update_channel_buffer_collaborators = 130;
         RejoinChannelBuffers rejoin_channel_buffers = 131;
         RejoinChannelBuffersResponse rejoin_channel_buffers_response = 132;
-        AckBufferOperation ack_buffer_operation = 145;
-
-        JoinChannelChat join_channel_chat = 133;
-        JoinChannelChatResponse join_channel_chat_response = 134;
-        LeaveChannelChat leave_channel_chat = 135;
-        SendChannelMessage send_channel_message = 136;
-        SendChannelMessageResponse send_channel_message_response = 137;
-        ChannelMessageSent channel_message_sent = 138;
-        GetChannelMessages get_channel_messages = 139;
-        GetChannelMessagesResponse get_channel_messages_response = 140;
-        RemoveChannelMessage remove_channel_message = 141;
-        AckChannelMessage ack_channel_message = 146;
-
-        LinkChannel link_channel = 142;
-        UnlinkChannel unlink_channel = 143;
-        MoveChannel move_channel = 144; // current max: 146
->>>>>>> 2323fd17
+        AckBufferOperation ack_buffer_operation = 133;
+
+        JoinChannelChat join_channel_chat = 134;
+        JoinChannelChatResponse join_channel_chat_response = 135;
+        LeaveChannelChat leave_channel_chat = 136;
+        SendChannelMessage send_channel_message = 137;
+        SendChannelMessageResponse send_channel_message_response = 138;
+        ChannelMessageSent channel_message_sent = 139;
+        GetChannelMessages get_channel_messages = 140;
+        GetChannelMessagesResponse get_channel_messages_response = 141;
+        RemoveChannelMessage remove_channel_message = 142;
+        AckChannelMessage ack_channel_message = 143;
+        GetChannelMessagesById get_channel_messages_by_id = 144;
+
+        LinkChannel link_channel = 145;
+        UnlinkChannel unlink_channel = 146;
+        MoveChannel move_channel = 147;
+
+        NewNotification new_notification = 148;
+        GetNotifications get_notifications = 149;
+        GetNotificationsResponse get_notifications_response = 150; // Current max
     }
 }
 
